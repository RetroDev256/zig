const std = @import("std");
const Allocator = std.mem.Allocator;
const Target = std.Target;
const log = std.log.scoped(.codegen);

const spec = @import("spirv/spec.zig");
const Opcode = spec.Opcode;

const Module = @import("../Module.zig");
const Decl = Module.Decl;
const Type = @import("../type.zig").Type;
const Value = @import("../value.zig").Value;
const LazySrcLoc = Module.LazySrcLoc;
const ir = @import("../ir.zig");
const Inst = ir.Inst;

pub const TypeMap = std.HashMap(Type, u32, Type.hash, Type.eql, std.hash_map.default_max_load_percentage);
pub const ValueMap = std.AutoHashMap(*Inst, u32);

pub fn writeOpcode(code: *std.ArrayList(u32), opcode: Opcode, arg_count: u32) !void {
    const word_count = arg_count + 1;
    try code.append((word_count << 16) | @enumToInt(opcode));
}

pub fn writeInstruction(code: *std.ArrayList(u32), opcode: Opcode, args: []const u32) !void {
    try writeOpcode(code, opcode, @intCast(u32, args.len));
    try code.appendSlice(args);
}

/// This structure represents a SPIR-V binary module being compiled, and keeps track of relevant information
/// such as code for the different logical sections, and the next result-id.
pub const SPIRVModule = struct {
    next_result_id: u32,
    types_globals_constants: std.ArrayList(u32),
    fn_decls: std.ArrayList(u32),

    pub fn init(allocator: *Allocator) SPIRVModule {
        return .{
            .next_result_id = 1, // 0 is an invalid SPIR-V result ID.
            .types_globals_constants = std.ArrayList(u32).init(allocator),
            .fn_decls = std.ArrayList(u32).init(allocator),
        };
    }

    pub fn deinit(self: *SPIRVModule) void {
        self.types_globals_constants.deinit();
        self.fn_decls.deinit();
    }

    pub fn allocResultId(self: *SPIRVModule) u32 {
        defer self.next_result_id += 1;
        return self.next_result_id;
    }

    pub fn resultIdBound(self: *SPIRVModule) u32 {
        return self.next_result_id;
    }
};

/// This structure is used to compile a declaration, and contains all relevant meta-information to deal with that.
pub const DeclGen = struct {
    module: *Module,
    spv: *SPIRVModule,

    args: std.ArrayList(u32),
    next_arg_index: u32,

    types: TypeMap,
    values: ValueMap,

    decl: *Decl,
    error_msg: ?*Module.ErrorMsg,

    const Error = error{
        AnalysisFail,
        OutOfMemory
    };

    /// This structure is used to return information about a type typically used for arithmetic operations.
    /// These types may either be integers, floats, or a vector of these. Most scalar operations also work on vectors,
    /// so we can easily represent those as arithmetic types.
    /// If the type is a scalar, 'inner type' refers to the scalar type. Otherwise, if its a vector, it refers
    /// to the vector's element type.
    const ArithmeticTypeInfo = struct {
        /// A classification of the inner type.
        const Class = enum {
            /// A boolean.
            bool,

            /// A regular, **native**, integer.
            /// This is only returned when the backend supports this int as a native type (when
            /// the relevant capability is enabled).
            integer,

            /// A regular float. These are all required to be natively supported. Floating points for
            /// which the relevant capability is not enabled are not emulated.
            float,

            /// An integer of a 'strange' size (which' bit size is not the same as its backing type. **Note**: this
            /// may **also** include power-of-2 integers for which the relevant capability is not enabled), but still
            /// within the limits of the largest natively supported integer type.
            strange_integer,

            /// An integer with more bits than the largest natively supported integer type.
            composite_integer,
        };

        /// The number of bits in the inner type.
        /// Note: this is the actual number of bits of the type, not the size of the backing integer.
        bits: u16,

        /// Whether the type is a vector.
        is_vector: bool,

        /// Whether the inner type is signed. Only relevant for integers.
        signedness: std.builtin.Signedness,

        /// A classification of the inner type. These scenarios
        /// will all have to be handled slightly different.
        class: Class,
    };

    fn fail(self: *DeclGen, src: LazySrcLoc, comptime format: []const u8, args: anytype) Error {
        @setCold(true);
        const src_loc = src.toSrcLocWithDecl(self.decl);
        self.error_msg = try Module.ErrorMsg.create(self.module.gpa, src_loc, format, args);
        return error.AnalysisFail;
    }

    fn resolve(self: *DeclGen, inst: *Inst) !u32 {
        if (inst.value()) |val| {
            return self.genConstant(inst.ty, val);
        }

        return self.values.get(inst).?; // Instruction does not dominate all uses!
    }

    /// SPIR-V requires enabling specific integer sizes through capabilities, and so if they are not enabled, we need
    /// to emulate them in other instructions/types. This function returns, given an integer bit width (signed or unsigned, sign
    /// included), the width of the underlying type which represents it, given the enabled features for the current target.
    /// If the result is `null`, the largest type the target platform supports natively is not able to perform computations using
    /// that size. In this case, multiple elements of the largest type should be used.
    /// The backing type will be chosen as the smallest supported integer larger or equal to it in number of bits.
    /// The result is valid to be used with OpTypeInt.
    /// TODO: The extension SPV_INTEL_arbitrary_precision_integers allows any integer size (at least up to 32 bits).
    /// TODO: This probably needs an ABI-version as well (especially in combination with SPV_INTEL_arbitrary_precision_integers).
    /// TODO: Should the result of this function be cached?
    fn backingIntBits(self: *DeclGen, bits: u16) ?u16 {
        const target = self.module.getTarget();

        // TODO: Figure out what to do with u0/i0.
        std.debug.assert(bits != 0);

        // 8, 16 and 64-bit integers require the Int8, Int16 and Inr64 capabilities respectively.
        // 32-bit integers are always supported (see spec, 2.16.1, Data rules).
        const ints = [_]struct{ bits: u16, feature: ?Target.spirv.Feature } {
            .{ .bits = 8, .feature = .Int8 },
            .{ .bits = 16, .feature = .Int16 },
            .{ .bits = 32, .feature = null },
            .{ .bits = 64, .feature = .Int64 },
        };

        for (ints) |int| {
            const has_feature = if (int.feature) |feature|
                Target.spirv.featureSetHas(target.cpu.features, feature)
            else
                true;

            if (bits <= int.bits and has_feature) {
                return int.bits;
            }
        }

        return null;
    }

    /// Return the amount of bits in the largest supported integer type. This is either 32 (always supported), or 64 (if
    /// the Int64 capability is enabled).
    /// Note: The extension SPV_INTEL_arbitrary_precision_integers allows any integer size (at least up to 32 bits).
    /// In theory that could also be used, but since the spec says that it only guarantees support up to 32-bit ints there
    /// is no way of knowing whether those are actually supported.
    /// TODO: Maybe this should be cached?
    fn largestSupportedIntBits(self: *DeclGen) u16 {
        const target = self.module.getTarget();
        return if (Target.spirv.featureSetHas(target.cpu.features, .Int64))
            64
        else
            32;
    }

    /// Checks whether the type is "composite int", an integer consisting of multiple native integers. These are represented by
    /// arrays of largestSupportedIntBits().
    /// Asserts `ty` is an integer.
    fn isCompositeInt(self: *DeclGen, ty: Type) bool {
        return self.backingIntBits(ty) == null;
    }

    fn arithmeticTypeInfo(self: *DeclGen, ty: Type) !ArithmeticTypeInfo {
        const target = self.module.getTarget();

        return switch (ty.zigTypeTag()) {
            .Bool => ArithmeticTypeInfo{
                .bits = 1, // Doesn't matter for this class.
                .is_vector = false,
                .signedness = .unsigned, // Technically, but doesn't matter for this class.
                .class = .bool,
            },
            .Float => ArithmeticTypeInfo{
                .bits = ty.floatBits(target),
                .is_vector = false,
                .signedness = .signed, // Technically, but doesn't matter for this class.
                .class = .float,
            },
            .Int => blk: {
                const int_info = ty.intInfo(target);
                // TODO: Maybe it's useful to also return this value.
                const maybe_backing_bits = self.backingIntBits(int_info.bits);
                break :blk ArithmeticTypeInfo{
                    .bits = int_info.bits,
                    .is_vector = false,
                    .signedness = int_info.signedness,
                    .class = if (maybe_backing_bits) |backing_bits|
                            if (backing_bits == int_info.bits)
                                ArithmeticTypeInfo.Class.integer
                            else
                                ArithmeticTypeInfo.Class.strange_integer
                        else
                            .composite_integer
                };
            },
            // As of yet, there is no vector support in the self-hosted compiler.
            .Vector => self.fail(.{.node_offset = 0}, "TODO: SPIR-V backend: implement arithmeticTypeInfo for Vector", .{}),
            // TODO: For which types is this the case?
            else => self.fail(.{.node_offset = 0}, "TODO: SPIR-V backend: implement arithmeticTypeInfo for {}", .{ty}),
        };
    }

    /// Generate a constant representing `val`.
    /// TODO: Deduplication?
    fn genConstant(self: *DeclGen, ty: Type, val: Value) Error!u32 {
        const code = &self.spv.types_globals_constants;
        const result_id = self.spv.allocResultId();
        const result_type_id = try self.getOrGenType(ty);

        if (val.isUndef()) {
            try writeInstruction(code, .OpUndef, &[_]u32{ result_type_id, result_id });
            return result_id;
        }

        switch (ty.zigTypeTag()) {
            .Bool => {
                const opcode: Opcode = if (val.toBool()) .OpConstantTrue else .OpConstantFalse;
                try writeInstruction(code, opcode, &[_]u32{ result_type_id, result_id });
            },
            .Float => {
                // At this point we are guaranteed that the target floating point type is supported, otherwise the function
                // would have exited at getOrGenType(ty).

                // f16 and f32 require one word of storage. f64 requires 2, low-order first.

                switch (val.tag()) {
                    .float_16 => try writeInstruction(code, .OpConstant, &[_]u32{
                        result_type_id,
                        result_id,
                        @bitCast(u16, val.castTag(.float_16).?.data)
                    }),
                    .float_32 => try writeInstruction(code, .OpConstant, &[_]u32{
                        result_type_id,
                        result_id,
                        @bitCast(u32, val.castTag(.float_32).?.data)
                    }),
                    .float_64 => {
                        const float_bits = @bitCast(u64, val.castTag(.float_64).?.data);
                        try writeInstruction(code, .OpConstant, &[_]u32{
                            result_type_id,
                            result_id,
                            @truncate(u32, float_bits),
                            @truncate(u32, float_bits >> 32),
                        });
                    },
                    .float_128 => unreachable, // Filtered out in the call to getOrGenType.
                    // TODO: What tags do we need to handle here anyway?
                    else => return self.fail(.{.node_offset = 0}, "TODO: SPIR-V backend: float constant generation of value {s}\n", .{ val.tag() }),
                }
            },
            else => return self.fail(.{.node_offset = 0}, "TODO: SPIR-V backend: constant generation of type {s}\n", .{ ty.zigTypeTag() }),
        }

        return result_id;
    }

    fn getOrGenType(self: *DeclGen, ty: Type) Error!u32 {
        // We can't use getOrPut here so we can recursively generate types.
        if (self.types.get(ty)) |already_generated| {
            return already_generated;
        }

        const target = self.module.getTarget();
        const code = &self.spv.types_globals_constants;
        const result_id = self.spv.allocResultId();

        switch (ty.zigTypeTag()) {
            .Void => try writeInstruction(code, .OpTypeVoid, &[_]u32{ result_id }),
            .Bool => try writeInstruction(code, .OpTypeBool, &[_]u32{ result_id }),
            .Int => {
                const int_info = ty.intInfo(target);
                const backing_bits = self.backingIntBits(int_info.bits) orelse {
                    // Integers too big for any native type are represented as "composite integers": An array of largestSupportedIntBits.
                    return self.fail(.{.node_offset = 0}, "TODO: SPIR-V backend: implement composite ints {}", .{ ty });
                };

                // TODO: If backing_bits != int_info.bits, a duplicate type might be generated here.
                try writeInstruction(code, .OpTypeInt, &[_]u32{
                    result_id,
                    backing_bits,
                    switch (int_info.signedness) {
                        .unsigned => 0,
                        .signed => 1,
                    },
                });
            },
            .Float => {
                // We can (and want) not really emulate floating points with other floating point types like with the integer types,
                // so if the float is not supported, just return an error.
                const bits = ty.floatBits(target);
                const supported = switch (bits) {
                    16 => Target.spirv.featureSetHas(target.cpu.features, .Float16),
                    // 32-bit floats are always supported (see spec, 2.16.1, Data rules).
                    32 => true,
                    64 => Target.spirv.featureSetHas(target.cpu.features, .Float64),
                    else => false,
                };

                if (!supported) {
                    return self.fail(.{.node_offset = 0}, "Floating point width of {} bits is not supported for the current SPIR-V feature set", .{ bits });
                }

                try writeInstruction(code, .OpTypeFloat, &[_]u32{ result_id, bits });
            },
            .Fn => {
                // We only support zig-calling-convention functions, no varargs.
                if (ty.fnCallingConvention() != .Unspecified)
                    return self.fail(.{.node_offset = 0}, "Unsupported calling convention for SPIR-V", .{});
                if (ty.fnIsVarArgs())
                    return self.fail(.{.node_offset = 0}, "VarArgs unsupported for SPIR-V", .{});

                // In order to avoid a temporary here, first generate all the required types and then simply look them up
                // when generating the function type.
                const params = ty.fnParamLen();
                var i: usize = 0;
                while (i < params) : (i += 1) {
                    _ = try self.getOrGenType(ty.fnParamType(i));
                }

                const return_type_id = try self.getOrGenType(ty.fnReturnType());

                // result id + result type id + parameter type ids.
                try writeOpcode(code, .OpTypeFunction, 2 + @intCast(u32, ty.fnParamLen()) );
                try code.appendSlice(&.{ result_id, return_type_id });

                i = 0;
                while (i < params) : (i += 1) {
                    const param_type_id = self.types.get(ty.fnParamType(i)).?;
                    try code.append(param_type_id);
                }
            },
            .Vector => {
                // Although not 100% the same, Zig vectors map quite neatly to SPIR-V vectors (including many integer and float operations
                // which work on them), so simply use those.
                // Note: SPIR-V vectors only support bools, ints and floats, so pointer vectors need to be supported another way.
                // "composite integers" (larger than the largest supported native type) can probably be represented by an array of vectors.
                // TODO: The SPIR-V spec mentions that vector sizes may be quite restricted! look into which we can use, and whether OpTypeVector
                // is adequate at all for this.

                // TODO: Vectors are not yet supported by the self-hosted compiler itself it seems.
                return self.fail(.{.node_offset = 0}, "TODO: SPIR-V backend: implement type Vector", .{});
            },
            .Null,
            .Undefined,
            .EnumLiteral,
            .ComptimeFloat,
            .ComptimeInt,
            .Type,
            => unreachable, // Must be const or comptime.

            .BoundFn => unreachable, // this type will be deleted from the language.

            else => |tag| return self.fail(.{.node_offset = 0}, "TODO: SPIR-V backend: implement type {}s", .{ tag }),
        }

        try self.types.putNoClobber(ty, result_id);
        return result_id;
    }

<<<<<<< HEAD
    pub fn gen(self: *SPIRVModule, decl: *Decl) !void {
        switch (decl.ty.zigTypeTag()) {
            .Fn => {
                log.debug("Generating code for function '{s}'", .{ std.mem.spanZ(decl.name) });

                _ = try self.getOrGenType(decl.ty.fnReturnType());
            },
            else => return error.TODO,
=======
    pub fn gen(self: *DeclGen) !void {
        const result_id = self.decl.fn_link.spirv.id;
        const tv = self.decl.typed_value.most_recent.typed_value;

        if (tv.val.castTag(.function)) |func_payload| {
            std.debug.assert(tv.ty.zigTypeTag() == .Fn);
            const prototype_id = try self.getOrGenType(tv.ty);
            try writeInstruction(&self.spv.fn_decls, .OpFunction, &[_]u32{
                self.types.get(tv.ty.fnReturnType()).?, // This type should be generated along with the prototype.
                result_id,
                @bitCast(u32, spec.FunctionControl{}), // TODO: We can set inline here if the type requires it.
                prototype_id,
            });

            const params = tv.ty.fnParamLen();
            var i: usize = 0;

            try self.args.ensureCapacity(params);
            while (i < params) : (i += 1) {
                const param_type_id = self.types.get(tv.ty.fnParamType(i)).?;
                const arg_result_id = self.spv.allocResultId();
                try writeInstruction(&self.spv.fn_decls, .OpFunctionParameter, &[_]u32{ param_type_id, arg_result_id });
                self.args.appendAssumeCapacity(arg_result_id);
            }

            // TODO: This could probably be done in a better way...
            const root_block_id = self.spv.allocResultId();
            _ = try writeInstruction(&self.spv.fn_decls, .OpLabel, &[_]u32{root_block_id});
            try self.genBody(func_payload.data.body);

            try writeInstruction(&self.spv.fn_decls, .OpFunctionEnd, &[_]u32{});
        } else {
            return self.fail(.{.node_offset = 0}, "TODO: SPIR-V backend: generate decl type {}", .{ tv.ty.zigTypeTag() });
        }
    }

    fn genBody(self: *DeclGen, body: ir.Body) !void {
        for (body.instructions) |inst| {
            const maybe_result_id = try self.genInst(inst);
            if (maybe_result_id) |result_id|
                try self.values.putNoClobber(inst, result_id);
>>>>>>> 0dd0c962
        }
    }

    fn genInst(self: *DeclGen, inst: *Inst) !?u32 {
        return switch (inst.tag) {
            .add, .addwrap => try self.genBinOp(inst.castTag(.add).?),
            .sub, .subwrap => try self.genBinOp(inst.castTag(.sub).?),
            .mul, .mulwrap => try self.genBinOp(inst.castTag(.mul).?),
            .div => try self.genBinOp(inst.castTag(.div).?),
            .bit_and => try self.genBinOp(inst.castTag(.bit_and).?),
            .bit_or => try self.genBinOp(inst.castTag(.bit_or).?),
            .xor => try self.genBinOp(inst.castTag(.xor).?),
            .cmp_eq => try self.genBinOp(inst.castTag(.cmp_eq).?),
            .cmp_neq => try self.genBinOp(inst.castTag(.cmp_neq).?),
            .cmp_gt => try self.genBinOp(inst.castTag(.cmp_gt).?),
            .cmp_gte => try self.genBinOp(inst.castTag(.cmp_gte).?),
            .cmp_lt => try self.genBinOp(inst.castTag(.cmp_lt).?),
            .cmp_lte => try self.genBinOp(inst.castTag(.cmp_lte).?),
            .bool_and => try self.genBinOp(inst.castTag(.bool_and).?),
            .bool_or => try self.genBinOp(inst.castTag(.bool_or).?),
            .not => try self.genUnOp(inst.castTag(.not).?),
            .arg => self.genArg(),
            // TODO: Breakpoints won't be supported in SPIR-V, but the compiler seems to insert them
            // throughout the IR.
            .breakpoint => null,
            .dbg_stmt => null,
            .ret => self.genRet(inst.castTag(.ret).?),
            .retvoid => self.genRetVoid(),
            .unreach => self.genUnreach(),
            else => self.fail(.{.node_offset = 0}, "TODO: SPIR-V backend: implement inst {}", .{inst.tag}),
        };
    }

    fn genBinOp(self: *DeclGen, inst: *Inst.BinOp) !u32 {
        // TODO: Will lhs and rhs have the same type?
        const lhs_id = try self.resolve(inst.lhs);
        const rhs_id = try self.resolve(inst.rhs);

        const result_id = self.spv.allocResultId();
        const result_type_id = try self.getOrGenType(inst.base.ty);

        // TODO: Is the result the same as the argument types?
        // This is supposed to be the case for SPIR-V.
        std.debug.assert(inst.rhs.ty.eql(inst.lhs.ty));
        std.debug.assert(inst.base.ty.tag() == .bool or inst.base.ty.eql(inst.lhs.ty));

        // Binary operations are generally applicable to both scalar and vector operations in SPIR-V, but int and float
        // versions of operations require different opcodes.
        // For operations which produce bools, the information of inst.base.ty is not useful, so just pick either operand
        // instead.
        const info = try self.arithmeticTypeInfo(inst.lhs.ty);

        if (info.class == .composite_integer)
            return self.fail(.{.node_offset = 0}, "TODO: SPIR-V backend: binary operations for composite integers", .{});

        const is_bool = info.class == .bool;
        const is_float = info.class == .float;
        const is_signed = info.signedness == .signed;
        // **Note**: All these operations must be valid for vectors of floats, integers and bools as well!
        // For floating points, we generally want ordered operations (which return false if either operand is nan).
        const opcode = switch (inst.base.tag) {
            // The regular integer operations are all defined for wrapping. Since theyre only relevant for integers,
            // we can just switch on both cases here.
            .add, .addwrap => if (is_float) Opcode.OpFAdd else Opcode.OpIAdd,
            .sub, .subwrap => if (is_float) Opcode.OpFSub else Opcode.OpISub,
            .mul, .mulwrap => if (is_float) Opcode.OpFMul else Opcode.OpIMul,
            // TODO: Trap if divisor is 0?
            // TODO: Figure out of OpSDiv for unsigned/OpUDiv for signed does anything useful.
            //  => Those are probably for divTrunc and divFloor, though the compiler does not yet generate those.
            //  => TODO: Figure out how those work on the SPIR-V side.
            //  => TODO: Test these.
            .div => if (is_float) Opcode.OpFDiv else if (is_signed) Opcode.OpSDiv else Opcode.OpUDiv,
            // Only integer versions for these.
            .bit_and => Opcode.OpBitwiseAnd,
            .bit_or => Opcode.OpBitwiseOr,
            .xor => Opcode.OpBitwiseXor,
            // Int/bool/float -> bool operations.
            .cmp_eq => if (is_float) Opcode.OpFOrdEqual else if (is_bool) Opcode.OpLogicalEqual else Opcode.OpIEqual,
            .cmp_neq => if (is_float) Opcode.OpFOrdNotEqual else if (is_bool) Opcode.OpLogicalNotEqual else Opcode.OpINotEqual,
            // Int/float -> bool operations.
            // TODO: Verify that these OpFOrd type operations produce the right value.
            // TODO: Is there a more fundamental difference between OpU and OpS operations here than just the type?
            .cmp_gt => if (is_float) Opcode.OpFOrdGreaterThan else if (is_signed) Opcode.OpSGreaterThan else Opcode.OpUGreaterThan,
            .cmp_gte => if (is_float) Opcode.OpFOrdGreaterThanEqual else if (is_signed) Opcode.OpSGreaterThanEqual else Opcode.OpUGreaterThanEqual,
            .cmp_lt => if (is_float) Opcode.OpFOrdLessThan else if (is_signed) Opcode.OpSLessThan else Opcode.OpULessThan,
            .cmp_lte => if (is_float) Opcode.OpFOrdLessThanEqual else if (is_signed) Opcode.OpSLessThanEqual else Opcode.OpULessThanEqual,
            // Bool -> bool operations.
            .bool_and => Opcode.OpLogicalAnd,
            .bool_or => Opcode.OpLogicalOr,
            else => unreachable,
        };

        try writeInstruction(&self.spv.fn_decls, opcode, &[_]u32{ result_type_id, result_id, lhs_id, rhs_id });

        // TODO: Trap on overflow? Probably going to be annoying.
        // TODO: Look into SPV_KHR_no_integer_wrap_decoration which provides NoSignedWrap/NoUnsignedWrap.

        if (info.class != .strange_integer)
            return result_id;

        return self.fail(.{.node_offset = 0}, "TODO: SPIR-V backend: strange integer operation mask", .{});
    }

    fn genUnOp(self: *DeclGen, inst: *Inst.UnOp) !u32 {
        const operand_id = try self.resolve(inst.operand);

        const result_id = self.spv.allocResultId();
        const result_type_id = try self.getOrGenType(inst.base.ty);

        const info = try self.arithmeticTypeInfo(inst.operand.ty);

        const opcode = switch (inst.base.tag) {
            // Bool -> bool
            .not => Opcode.OpLogicalNot,
            else => unreachable,
        };

        try writeInstruction(&self.spv.fn_decls, opcode, &[_]u32{ result_type_id, result_id, operand_id });

        return result_id;
    }

    fn genArg(self: *DeclGen) u32 {
        defer self.next_arg_index += 1;
        return self.args.items[self.next_arg_index];
    }

    fn genRet(self: *DeclGen, inst: *Inst.UnOp) !?u32 {
        const operand_id = try self.resolve(inst.operand);
        // TODO: This instruction needs to be the last in a block. Is that guaranteed?
        try writeInstruction(&self.spv.fn_decls, .OpReturnValue, &[_]u32{ operand_id });
        return null;
    }

    fn genRetVoid(self: *DeclGen) !?u32 {
        // TODO: This instruction needs to be the last in a block. Is that guaranteed?
        try writeInstruction(&self.spv.fn_decls, .OpReturn, &[_]u32{});
        return null;
    }

    fn genUnreach(self: *DeclGen) !?u32 {
        // TODO: This instruction needs to be the last in a block. Is that guaranteed?
        try writeInstruction(&self.spv.fn_decls, .OpUnreachable, &[_]u32{});
        return null;
    }
};<|MERGE_RESOLUTION|>--- conflicted
+++ resolved
@@ -71,10 +71,7 @@
     decl: *Decl,
     error_msg: ?*Module.ErrorMsg,
 
-    const Error = error{
-        AnalysisFail,
-        OutOfMemory
-    };
+    const Error = error{ AnalysisFail, OutOfMemory };
 
     /// This structure is used to return information about a type typically used for arithmetic operations.
     /// These types may either be integers, floats, or a vector of these. Most scalar operations also work on vectors,
@@ -153,7 +150,7 @@
 
         // 8, 16 and 64-bit integers require the Int8, Int16 and Inr64 capabilities respectively.
         // 32-bit integers are always supported (see spec, 2.16.1, Data rules).
-        const ints = [_]struct{ bits: u16, feature: ?Target.spirv.Feature } {
+        const ints = [_]struct { bits: u16, feature: ?Target.spirv.Feature }{
             .{ .bits = 8, .feature = .Int8 },
             .{ .bits = 16, .feature = .Int16 },
             .{ .bits = 32, .feature = null },
@@ -215,23 +212,18 @@
                 const int_info = ty.intInfo(target);
                 // TODO: Maybe it's useful to also return this value.
                 const maybe_backing_bits = self.backingIntBits(int_info.bits);
-                break :blk ArithmeticTypeInfo{
-                    .bits = int_info.bits,
-                    .is_vector = false,
-                    .signedness = int_info.signedness,
-                    .class = if (maybe_backing_bits) |backing_bits|
-                            if (backing_bits == int_info.bits)
-                                ArithmeticTypeInfo.Class.integer
-                            else
-                                ArithmeticTypeInfo.Class.strange_integer
-                        else
-                            .composite_integer
-                };
+                break :blk ArithmeticTypeInfo{ .bits = int_info.bits, .is_vector = false, .signedness = int_info.signedness, .class = if (maybe_backing_bits) |backing_bits|
+                    if (backing_bits == int_info.bits)
+                        ArithmeticTypeInfo.Class.integer
+                    else
+                        ArithmeticTypeInfo.Class.strange_integer
+                else
+                    .composite_integer };
             },
             // As of yet, there is no vector support in the self-hosted compiler.
-            .Vector => self.fail(.{.node_offset = 0}, "TODO: SPIR-V backend: implement arithmeticTypeInfo for Vector", .{}),
+            .Vector => self.fail(.{ .node_offset = 0 }, "TODO: SPIR-V backend: implement arithmeticTypeInfo for Vector", .{}),
             // TODO: For which types is this the case?
-            else => self.fail(.{.node_offset = 0}, "TODO: SPIR-V backend: implement arithmeticTypeInfo for {}", .{ty}),
+            else => self.fail(.{ .node_offset = 0 }, "TODO: SPIR-V backend: implement arithmeticTypeInfo for {}", .{ty}),
         };
     }
 
@@ -259,16 +251,8 @@
                 // f16 and f32 require one word of storage. f64 requires 2, low-order first.
 
                 switch (val.tag()) {
-                    .float_16 => try writeInstruction(code, .OpConstant, &[_]u32{
-                        result_type_id,
-                        result_id,
-                        @bitCast(u16, val.castTag(.float_16).?.data)
-                    }),
-                    .float_32 => try writeInstruction(code, .OpConstant, &[_]u32{
-                        result_type_id,
-                        result_id,
-                        @bitCast(u32, val.castTag(.float_32).?.data)
-                    }),
+                    .float_16 => try writeInstruction(code, .OpConstant, &[_]u32{ result_type_id, result_id, @bitCast(u16, val.castTag(.float_16).?.data) }),
+                    .float_32 => try writeInstruction(code, .OpConstant, &[_]u32{ result_type_id, result_id, @bitCast(u32, val.castTag(.float_32).?.data) }),
                     .float_64 => {
                         const float_bits = @bitCast(u64, val.castTag(.float_64).?.data);
                         try writeInstruction(code, .OpConstant, &[_]u32{
@@ -280,10 +264,10 @@
                     },
                     .float_128 => unreachable, // Filtered out in the call to getOrGenType.
                     // TODO: What tags do we need to handle here anyway?
-                    else => return self.fail(.{.node_offset = 0}, "TODO: SPIR-V backend: float constant generation of value {s}\n", .{ val.tag() }),
+                    else => return self.fail(.{ .node_offset = 0 }, "TODO: SPIR-V backend: float constant generation of value {s}\n", .{val.tag()}),
                 }
             },
-            else => return self.fail(.{.node_offset = 0}, "TODO: SPIR-V backend: constant generation of type {s}\n", .{ ty.zigTypeTag() }),
+            else => return self.fail(.{ .node_offset = 0 }, "TODO: SPIR-V backend: constant generation of type {s}\n", .{ty.zigTypeTag()}),
         }
 
         return result_id;
@@ -300,13 +284,13 @@
         const result_id = self.spv.allocResultId();
 
         switch (ty.zigTypeTag()) {
-            .Void => try writeInstruction(code, .OpTypeVoid, &[_]u32{ result_id }),
-            .Bool => try writeInstruction(code, .OpTypeBool, &[_]u32{ result_id }),
+            .Void => try writeInstruction(code, .OpTypeVoid, &[_]u32{result_id}),
+            .Bool => try writeInstruction(code, .OpTypeBool, &[_]u32{result_id}),
             .Int => {
                 const int_info = ty.intInfo(target);
                 const backing_bits = self.backingIntBits(int_info.bits) orelse {
                     // Integers too big for any native type are represented as "composite integers": An array of largestSupportedIntBits.
-                    return self.fail(.{.node_offset = 0}, "TODO: SPIR-V backend: implement composite ints {}", .{ ty });
+                    return self.fail(.{ .node_offset = 0 }, "TODO: SPIR-V backend: implement composite ints {}", .{ty});
                 };
 
                 // TODO: If backing_bits != int_info.bits, a duplicate type might be generated here.
@@ -332,7 +316,7 @@
                 };
 
                 if (!supported) {
-                    return self.fail(.{.node_offset = 0}, "Floating point width of {} bits is not supported for the current SPIR-V feature set", .{ bits });
+                    return self.fail(.{ .node_offset = 0 }, "Floating point width of {} bits is not supported for the current SPIR-V feature set", .{bits});
                 }
 
                 try writeInstruction(code, .OpTypeFloat, &[_]u32{ result_id, bits });
@@ -340,9 +324,9 @@
             .Fn => {
                 // We only support zig-calling-convention functions, no varargs.
                 if (ty.fnCallingConvention() != .Unspecified)
-                    return self.fail(.{.node_offset = 0}, "Unsupported calling convention for SPIR-V", .{});
+                    return self.fail(.{ .node_offset = 0 }, "Unsupported calling convention for SPIR-V", .{});
                 if (ty.fnIsVarArgs())
-                    return self.fail(.{.node_offset = 0}, "VarArgs unsupported for SPIR-V", .{});
+                    return self.fail(.{ .node_offset = 0 }, "VarArgs unsupported for SPIR-V", .{});
 
                 // In order to avoid a temporary here, first generate all the required types and then simply look them up
                 // when generating the function type.
@@ -355,7 +339,7 @@
                 const return_type_id = try self.getOrGenType(ty.fnReturnType());
 
                 // result id + result type id + parameter type ids.
-                try writeOpcode(code, .OpTypeFunction, 2 + @intCast(u32, ty.fnParamLen()) );
+                try writeOpcode(code, .OpTypeFunction, 2 + @intCast(u32, ty.fnParamLen()));
                 try code.appendSlice(&.{ result_id, return_type_id });
 
                 i = 0;
@@ -373,7 +357,7 @@
                 // is adequate at all for this.
 
                 // TODO: Vectors are not yet supported by the self-hosted compiler itself it seems.
-                return self.fail(.{.node_offset = 0}, "TODO: SPIR-V backend: implement type Vector", .{});
+                return self.fail(.{ .node_offset = 0 }, "TODO: SPIR-V backend: implement type Vector", .{});
             },
             .Null,
             .Undefined,
@@ -385,43 +369,33 @@
 
             .BoundFn => unreachable, // this type will be deleted from the language.
 
-            else => |tag| return self.fail(.{.node_offset = 0}, "TODO: SPIR-V backend: implement type {}s", .{ tag }),
+            else => |tag| return self.fail(.{ .node_offset = 0 }, "TODO: SPIR-V backend: implement type {}s", .{tag}),
         }
 
         try self.types.putNoClobber(ty, result_id);
         return result_id;
     }
 
-<<<<<<< HEAD
-    pub fn gen(self: *SPIRVModule, decl: *Decl) !void {
-        switch (decl.ty.zigTypeTag()) {
-            .Fn => {
-                log.debug("Generating code for function '{s}'", .{ std.mem.spanZ(decl.name) });
-
-                _ = try self.getOrGenType(decl.ty.fnReturnType());
-            },
-            else => return error.TODO,
-=======
     pub fn gen(self: *DeclGen) !void {
-        const result_id = self.decl.fn_link.spirv.id;
-        const tv = self.decl.typed_value.most_recent.typed_value;
-
-        if (tv.val.castTag(.function)) |func_payload| {
-            std.debug.assert(tv.ty.zigTypeTag() == .Fn);
-            const prototype_id = try self.getOrGenType(tv.ty);
+        const decl = self.decl;
+        const result_id = decl.fn_link.spirv.id;
+
+        if (decl.val.castTag(.function)) |func_payload| {
+            std.debug.assert(decl.ty.zigTypeTag() == .Fn);
+            const prototype_id = try self.getOrGenType(decl.ty);
             try writeInstruction(&self.spv.fn_decls, .OpFunction, &[_]u32{
-                self.types.get(tv.ty.fnReturnType()).?, // This type should be generated along with the prototype.
+                self.types.get(decl.ty.fnReturnType()).?, // This type should be generated along with the prototype.
                 result_id,
                 @bitCast(u32, spec.FunctionControl{}), // TODO: We can set inline here if the type requires it.
                 prototype_id,
             });
 
-            const params = tv.ty.fnParamLen();
+            const params = decl.ty.fnParamLen();
             var i: usize = 0;
 
             try self.args.ensureCapacity(params);
             while (i < params) : (i += 1) {
-                const param_type_id = self.types.get(tv.ty.fnParamType(i)).?;
+                const param_type_id = self.types.get(decl.ty.fnParamType(i)).?;
                 const arg_result_id = self.spv.allocResultId();
                 try writeInstruction(&self.spv.fn_decls, .OpFunctionParameter, &[_]u32{ param_type_id, arg_result_id });
                 self.args.appendAssumeCapacity(arg_result_id);
@@ -434,7 +408,7 @@
 
             try writeInstruction(&self.spv.fn_decls, .OpFunctionEnd, &[_]u32{});
         } else {
-            return self.fail(.{.node_offset = 0}, "TODO: SPIR-V backend: generate decl type {}", .{ tv.ty.zigTypeTag() });
+            return self.fail(.{ .node_offset = 0 }, "TODO: SPIR-V backend: generate decl type {}", .{decl.ty.zigTypeTag()});
         }
     }
 
@@ -443,7 +417,6 @@
             const maybe_result_id = try self.genInst(inst);
             if (maybe_result_id) |result_id|
                 try self.values.putNoClobber(inst, result_id);
->>>>>>> 0dd0c962
         }
     }
 
@@ -473,7 +446,7 @@
             .ret => self.genRet(inst.castTag(.ret).?),
             .retvoid => self.genRetVoid(),
             .unreach => self.genUnreach(),
-            else => self.fail(.{.node_offset = 0}, "TODO: SPIR-V backend: implement inst {}", .{inst.tag}),
+            else => self.fail(.{ .node_offset = 0 }, "TODO: SPIR-V backend: implement inst {}", .{inst.tag}),
         };
     }
 
@@ -497,7 +470,7 @@
         const info = try self.arithmeticTypeInfo(inst.lhs.ty);
 
         if (info.class == .composite_integer)
-            return self.fail(.{.node_offset = 0}, "TODO: SPIR-V backend: binary operations for composite integers", .{});
+            return self.fail(.{ .node_offset = 0 }, "TODO: SPIR-V backend: binary operations for composite integers", .{});
 
         const is_bool = info.class == .bool;
         const is_float = info.class == .float;
@@ -544,7 +517,7 @@
         if (info.class != .strange_integer)
             return result_id;
 
-        return self.fail(.{.node_offset = 0}, "TODO: SPIR-V backend: strange integer operation mask", .{});
+        return self.fail(.{ .node_offset = 0 }, "TODO: SPIR-V backend: strange integer operation mask", .{});
     }
 
     fn genUnOp(self: *DeclGen, inst: *Inst.UnOp) !u32 {
@@ -574,7 +547,7 @@
     fn genRet(self: *DeclGen, inst: *Inst.UnOp) !?u32 {
         const operand_id = try self.resolve(inst.operand);
         // TODO: This instruction needs to be the last in a block. Is that guaranteed?
-        try writeInstruction(&self.spv.fn_decls, .OpReturnValue, &[_]u32{ operand_id });
+        try writeInstruction(&self.spv.fn_decls, .OpReturnValue, &[_]u32{operand_id});
         return null;
     }
 
